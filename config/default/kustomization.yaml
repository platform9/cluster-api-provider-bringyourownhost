--- conflicted
+++ resolved
@@ -1,10 +1,6 @@
 # Adds namespace to all resources.
-<<<<<<< HEAD
-namespace: byoh-system 
-=======
 namespace: '{{ .Release.Namespace }}' 
 
->>>>>>> 42bf3c9e
 # Value of this field is prepended to the
 # names of all resources, e.g. a deployment named
 # "wordpress" becomes "alices-wordpress".
