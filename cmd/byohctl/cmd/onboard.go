// cmd/byohctl/cmd/onboard.go
package cmd

import (
	"fmt"
	"os"
	"os/exec"
	"path/filepath"
	"runtime"
	"strings"
	"time"

	"github.com/platform9/cluster-api-provider-bringyourownhost/cmd/byohctl/client"
	"github.com/platform9/cluster-api-provider-bringyourownhost/cmd/byohctl/service"
	"github.com/platform9/cluster-api-provider-bringyourownhost/cmd/byohctl/utils"
	"github.com/spf13/cobra"
	"golang.org/x/term"
)

var (
	username            string
	password            string
	passwordInteractive bool
	fqdn                string
	domain              string
	tenant              string
	clientToken         string
	verbosity           string
)

var onboardCmd = &cobra.Command{
	Use:   "onboard",
	Short: "Onboard a host to Platform9",
	Long: `Onboard a host to Platform9 management plane.
This command will:
1. Authenticate with Platform9
2. Get required configuration
3. Setup the host for management`,
	Example: `  byohctl onboard -u admin@platform9.com -p password -f your-fqdn.platform9.com
  byohctl onboard -u admin@platform9.com -p password -f your-fqdn.platform9.com -d custom-domain -t custom-tenant`,
	Run: runOnboard,
}

func init() {
	onboardCmd.Flags().StringVarP(&username, "username", "u", "", "Platform9 username")
	onboardCmd.MarkFlagRequired("username")
	onboardCmd.Flags().StringVarP(&password, "password", "p", "", "Platform9 password")
	onboardCmd.Flags().BoolVar(&passwordInteractive, "password-interactive", false, "Enter password interactively")
	onboardCmd.Flags().StringVarP(&fqdn, "fqdn", "f", "", "Platform9 FQDN")
	onboardCmd.MarkFlagRequired("fqdn")
	onboardCmd.Flags().StringVarP(&domain, "domain", "d", "default", "Platform9 domain")
	onboardCmd.Flags().StringVarP(&tenant, "tenant", "t", "service", "Platform9 tenant")
	onboardCmd.Flags().StringVar(&clientToken, "client-token", "", "Client token for authentication")
	onboardCmd.Flags().StringVarP(&verbosity, "verbosity", "v", "minimal", "Log verbosity level (all, important, minimal, critical, none)")
	onboardCmd.MarkFlagsMutuallyExclusive("password", "password-interactive")
	onboardCmd.MarkFlagRequired("username")
	onboardCmd.MarkFlagRequired("password")
	onboardCmd.MarkFlagRequired("fqdn")
	onboardCmd.MarkFlagRequired("client-token")
	onboardCmd.MarkFlagRequired("tenant")

	rootCmd.AddCommand(onboardCmd)
}

// Check if running on Ubuntu
func isUbuntuSystem() bool {
	if runtime.GOOS != "linux" {
		return false
	}
	data, err := os.ReadFile("/etc/os-release")
	if err != nil {
		return false
	}
	return strings.Contains(string(data), "Ubuntu")
}

func runOnboard(cmd *cobra.Command, args []string) {
	// Check if running on Ubuntu system
	if !isUbuntuSystem() {
		fmt.Println("Error: This command requires an Ubuntu system")
		os.Exit(1)
	}

<<<<<<< HEAD
	// Check if service present
	out, err := service.RunWithStdout(service.Systemctl, service.SystemctlServiceExists...)
	if err != nil {
		utils.LogSuccess("Byoh service is not installed, proceeding with onboarding")
	} else if len(out) > 0 {
		utils.LogError("pf9-byohost-agent service is already installed on this host. Host already onboarded in some tenant.")
=======
	// Before proceeding ahead with onboard, check if pf9-byohost-agent service already exists
	systemctlCommand := exec.Command("systemctl", "list-unit-files", service.ByohAgentServiceName+".service")
	output, err := systemctlCommand.CombinedOutput()
	if err != nil {
		fmt.Printf("Error checking pf9-byohost-agent service status: %v\nOutput: %s", err, string(output))
		os.Exit(1)
	}
	if strings.Contains(string(output), service.ByohAgentServiceName+".service") {
		utils.LogError("pf9-byohost-agent service is already installed on this host. Host already onboarded in some tenant.")
		fmt.Println("Run 'byohctl decommission' to remove the service and then run 'byohctl onboard' again.")
>>>>>>> 00e44489
		os.Exit(1)
	}

	// Initialize loggers
	homeDir, err := os.UserHomeDir()
	if err != nil {
		fmt.Printf("Error getting user home directory: %v\n", err)
		os.Exit(1)
	}
	byohDir := filepath.Join(homeDir, ".byoh")
	// Initialize loggers with debug enabled for file logs
	if err = utils.InitLoggers(byohDir, true); err != nil {
		fmt.Printf("Error initializing loggers: %v\n", err)
		os.Exit(1)
	}
	defer utils.CloseLoggers()

	// Set console output level based on verbosity flag
	utils.SetConsoleOutputLevel(verbosity)

	// Continue with interactive password if needed
	if passwordInteractive {
		fmt.Print("Enter Password: ")
		pwBytes, err := term.ReadPassword(int(os.Stdin.Fd()))
		if err != nil {
			utils.LogError("Failed to read password: %v", err)
			os.Exit(1)
		}
		if len(pwBytes) == 0 {
			utils.LogError("Password cannot be empty")
			os.Exit(1)
		}
		fmt.Println() // Add newline after password input
		password = string(pwBytes)
	}
	start := time.Now()
	defer utils.TrackTime(start, "Total onboarding process")

	utils.LogDebug("Starting host onboarding process")
	utils.LogDebug("Using FQDN: %s, Domain: %s, Tenant: %s", fqdn, domain, tenant)
	utils.LogDebug("Verbosity level set to: %s", verbosity)

	// 1. Get authentication token
	utils.LogDebug("Getting authentication token for user %s", username)
	authClient := client.NewAuthClient(fqdn, clientToken)
	token, err := authClient.GetToken(username, password)
	if err != nil {
		utils.LogError("Failed to get authentication token: %v", err)
		os.Exit(1)
	}

	// 2. Create Kubernetes client
	k8sClient := client.NewK8sClient(fqdn, domain, tenant, token)

	// 3. Prepare directories
	utils.LogInfo("Preparing directory structure for BYOH agent")
	homeDir, err = os.UserHomeDir()
	if err != nil {
		utils.LogError("Error getting home directory: %v", err)
		os.Exit(1)
	}
	byohDir = filepath.Join(homeDir, service.ByohConfigDir)
	if err := service.PrepareAgentDirectory(byohDir); err != nil {
		utils.LogError("Failed to prepare agent directory: %v", err)
		os.Exit(1)
	}

	// 4. Save kubeconfig
	utils.LogInfo("Saving kubeconfig from bootstrap secret")
	if err := k8sClient.SaveKubeConfig("byoh-bootstrap-kc"); err != nil {
		utils.LogError("Failed to save kubeconfig: %v", err)
		os.Exit(1)
	}

	// 5. Create packages directory for downloads
	pkgDir := filepath.Join(byohDir, "packages")
	if err := os.MkdirAll(pkgDir, service.DefaultDirPerms); err != nil {
		utils.LogError("Failed to create packages directory: %v", err)
		os.Exit(1)
	}

	// 6. Setup agent (download and install)
	utils.LogInfo("Setting up BYOH agent")
	err = service.SetupAgent(pkgDir)
	if err != nil {
		utils.LogError("Failed to setup agent: %v", err)
		os.Exit(1)
	}

	utils.LogSuccess("Successfully onboarded the host")

	timeElapsed := time.Since(start)
	utils.LogDebug("Time elapsed: %s", timeElapsed)

	utils.LogSuccess("BYOH Agent Service logs are available at:")
	utils.LogSuccess("   - Agent service logs: %s", service.ByohAgentLogPath)
	utils.LogSuccess("   - Check service status: sudo systemctl status pf9-byohost-agent.service")
}<|MERGE_RESOLUTION|>--- conflicted
+++ resolved
@@ -81,25 +81,12 @@
 		os.Exit(1)
 	}
 
-<<<<<<< HEAD
 	// Check if service present
 	out, err := service.RunWithStdout(service.Systemctl, service.SystemctlServiceExists...)
 	if err != nil {
 		utils.LogSuccess("Byoh service is not installed, proceeding with onboarding")
 	} else if len(out) > 0 {
 		utils.LogError("pf9-byohost-agent service is already installed on this host. Host already onboarded in some tenant.")
-=======
-	// Before proceeding ahead with onboard, check if pf9-byohost-agent service already exists
-	systemctlCommand := exec.Command("systemctl", "list-unit-files", service.ByohAgentServiceName+".service")
-	output, err := systemctlCommand.CombinedOutput()
-	if err != nil {
-		fmt.Printf("Error checking pf9-byohost-agent service status: %v\nOutput: %s", err, string(output))
-		os.Exit(1)
-	}
-	if strings.Contains(string(output), service.ByohAgentServiceName+".service") {
-		utils.LogError("pf9-byohost-agent service is already installed on this host. Host already onboarded in some tenant.")
-		fmt.Println("Run 'byohctl decommission' to remove the service and then run 'byohctl onboard' again.")
->>>>>>> 00e44489
 		os.Exit(1)
 	}
 
