package reconciler

import (
	"context"

	"k8s.io/apimachinery/pkg/types"
	"k8s.io/klog"
	"sigs.k8s.io/cluster-api/api/v1alpha4"
	"sigs.k8s.io/cluster-api/util/annotations"
	"sigs.k8s.io/cluster-api/util/conditions"
	"sigs.k8s.io/cluster-api/util/patch"
	"sigs.k8s.io/cluster-api/util/predicates"
	"sigs.k8s.io/controller-runtime/pkg/client"
	"sigs.k8s.io/controller-runtime/pkg/manager"

	"github.com/pkg/errors"
	"github.com/vmware-tanzu/cluster-api-provider-byoh/agent/cloudinit"
	infrastructurev1alpha4 "github.com/vmware-tanzu/cluster-api-provider-byoh/apis/infrastructure/v1alpha4"
	corev1 "k8s.io/api/core/v1"
	ctrl "sigs.k8s.io/controller-runtime"
)

type HostReconciler struct {
<<<<<<< HEAD
	Client           client.Client
	WatchFilterValue string
	CmdRunner        cloudinit.ICmdRunner
=======
	Client     client.Client
	CmdRunner  cloudinit.ICmdRunner
	FileWriter cloudinit.IFileWriter
>>>>>>> 5517fb72
}

const (
	hostCleanupAnnotation = "byoh.infrastructure.cluster.x-k8s.io/unregistering"
	KubeadmResetCommand   = "kubeadm reset --force"
)

func (r HostReconciler) Reconcile(ctx context.Context, req ctrl.Request) (_ ctrl.Result, reterr error) {
	// Fetch the ByoHost instance.
	byoHost := &infrastructurev1alpha4.ByoHost{}
	err := r.Client.Get(ctx, req.NamespacedName, byoHost)
	if err != nil {
		klog.Errorf("error getting ByoHost %s in namespace %s, err=%v", req.NamespacedName.Namespace, req.NamespacedName.Name, err)
		return ctrl.Result{}, err
	}

	helper, _ := patch.NewHelper(byoHost, r.Client)
	defer func() {
		if err = helper.Patch(ctx, byoHost); err != nil && reterr == nil {
			klog.Errorf("failed to patch byohost, err=%v", err)
			reterr = err
		}
	}()

	// Return early if the object is paused.
	if annotations.HasPausedAnnotation(byoHost) {
		klog.Info("The related byoMachine or linked Cluster is marked as paused. Won't reconcile")
		conditions.MarkFalse(byoHost, infrastructurev1alpha4.K8sNodeBootstrapSucceeded, infrastructurev1alpha4.ClusterOrResourcePausedReason, v1alpha4.ConditionSeverityInfo, "")
		return ctrl.Result{}, nil
	}

	// Check for host cleanup annotation
	hostAnnotations := byoHost.GetAnnotations()
	_, ok := hostAnnotations[hostCleanupAnnotation]
	if ok {
		err = r.hostCleanUp(ctx, byoHost)
		if err != nil {
			return ctrl.Result{}, err
		}
		return ctrl.Result{}, nil
	}

	// Handle deleted machines
	if !byoHost.ObjectMeta.DeletionTimestamp.IsZero() {
		return r.reconcileDelete(ctx, byoHost)
	}
	return r.reconcileNormal(ctx, byoHost)
}

func (r *HostReconciler) reconcileNormal(ctx context.Context, byoHost *infrastructurev1alpha4.ByoHost) (ctrl.Result, error) {
	if byoHost.Status.MachineRef == nil {
		klog.Info("Machine ref not yet set")
		conditions.MarkFalse(byoHost, infrastructurev1alpha4.K8sNodeBootstrapSucceeded, infrastructurev1alpha4.WaitingForMachineRefReason, v1alpha4.ConditionSeverityInfo, "")
		return ctrl.Result{}, nil
	}

	if byoHost.Spec.BootstrapSecret == nil {
		klog.Info("BootstrapDataSecret not ready")
		conditions.MarkFalse(byoHost, infrastructurev1alpha4.K8sNodeBootstrapSucceeded, infrastructurev1alpha4.BootstrapDataSecretUnavailableReason, v1alpha4.ConditionSeverityInfo, "")
		return ctrl.Result{}, nil
	}

	bootstrapScript, err := r.getBootstrapScript(ctx, byoHost.Spec.BootstrapSecret.Name, byoHost.Spec.BootstrapSecret.Namespace)
	if err != nil {
		klog.Errorf("error getting bootstrap script, err=%v", err)
		return ctrl.Result{}, err
	}

	if !conditions.IsTrue(byoHost, infrastructurev1alpha4.K8sNodeBootstrapSucceeded) {
		err = r.bootstrapK8sNode(bootstrapScript, byoHost)
		if err != nil {
			klog.Errorf("error in bootstrapping k8s node, err=%v", err)
			conditions.MarkFalse(byoHost, infrastructurev1alpha4.K8sNodeBootstrapSucceeded, infrastructurev1alpha4.CloudInitExecutionFailedReason, v1alpha4.ConditionSeverityError, "")
			return ctrl.Result{}, err
		}
		klog.Info("k8s node successfully bootstrapped")
	}

	conditions.MarkTrue(byoHost, infrastructurev1alpha4.K8sNodeBootstrapSucceeded)

	return ctrl.Result{}, nil
}

func (r *HostReconciler) reconcileDelete(ctx context.Context, byoHost *infrastructurev1alpha4.ByoHost) (ctrl.Result, error) {
	// TODO: add logic when this host has MachineRef assigned

	return ctrl.Result{}, nil
}

func (r HostReconciler) getBootstrapScript(ctx context.Context, dataSecretName, namespace string) (string, error) {
	secret := &corev1.Secret{}
	err := r.Client.Get(ctx, types.NamespacedName{Name: dataSecretName, Namespace: namespace}, secret)
	if err != nil {
		return "", err
	}

	bootstrapSecret := string(secret.Data["value"])
	return bootstrapSecret, nil
}

func (r HostReconciler) SetupWithManager(ctx context.Context, mgr manager.Manager) error {
	return ctrl.NewControllerManagedBy(mgr).
		For(&infrastructurev1alpha4.ByoHost{}).
		WithEventFilter(predicates.ResourceNotPausedAndHasFilterLabel(ctrl.LoggerFrom(ctx), r.WatchFilterValue)).
		Complete(r)
}

func (r HostReconciler) hostCleanUp(ctx context.Context, byoHost *infrastructurev1alpha4.ByoHost) error {
	err := r.resetNode()
	if err != nil {
		return err
	}

	conditions.MarkFalse(byoHost, infrastructurev1alpha4.K8sNodeBootstrapSucceeded, infrastructurev1alpha4.K8sNodeAbsentReason, v1alpha4.ConditionSeverityInfo, "")
	return nil
}

func (r *HostReconciler) resetNode() error {
	klog.Info("Running kubeadm reset...")

	err := r.CmdRunner.RunCmd(KubeadmResetCommand)
	if err != nil {
		return errors.Wrapf(err, "failed to exec kubeadm reset")
	}

	klog.Info("Kubernetes Node reset")
	return nil
}

func (r HostReconciler) bootstrapK8sNode(bootstrapScript string, byoHost *infrastructurev1alpha4.ByoHost) error {
	return cloudinit.ScriptExecutor{
		WriteFilesExecutor: r.FileWriter,
		RunCmdExecutor:     r.CmdRunner}.Execute(bootstrapScript)
}<|MERGE_RESOLUTION|>--- conflicted
+++ resolved
@@ -21,15 +21,10 @@
 )
 
 type HostReconciler struct {
-<<<<<<< HEAD
 	Client           client.Client
 	WatchFilterValue string
 	CmdRunner        cloudinit.ICmdRunner
-=======
-	Client     client.Client
-	CmdRunner  cloudinit.ICmdRunner
-	FileWriter cloudinit.IFileWriter
->>>>>>> 5517fb72
+  FileWriter cloudinit.IFileWriter
 }
 
 const (
