package reconciler

import (
	"context"
	"errors"

	. "github.com/onsi/ginkgo"
	. "github.com/onsi/gomega"
	"github.com/vmware-tanzu/cluster-api-provider-byoh/agent/cloudinit/cloudinitfakes"
	infrastructurev1alpha4 "github.com/vmware-tanzu/cluster-api-provider-byoh/apis/infrastructure/v1alpha4"
	"github.com/vmware-tanzu/cluster-api-provider-byoh/common"
	corev1 "k8s.io/api/core/v1"
	"k8s.io/apimachinery/pkg/types"
	clusterv1 "sigs.k8s.io/cluster-api/api/v1alpha4"
	"sigs.k8s.io/cluster-api/util/annotations"
	"sigs.k8s.io/cluster-api/util/conditions"
	"sigs.k8s.io/cluster-api/util/patch"
	controllerruntime "sigs.k8s.io/controller-runtime"
)

var _ = Describe("Byohost Agent Tests", func() {

	var (
		ctx              = context.TODO()
		ns               = "default"
		hostName         = "test-host"
		byoHost          *infrastructurev1alpha4.ByoHost
		byoMachine       *infrastructurev1alpha4.ByoMachine
		byoHostLookupKey types.NamespacedName
		bootstrapSecret  *corev1.Secret
	)

	BeforeEach(func() {
		fakeCommandRunner = &cloudinitfakes.FakeICmdRunner{}
		fakeFileWriter = &cloudinitfakes.FakeIFileWriter{}

		reconciler = &HostReconciler{
			Client:     k8sClient,
			CmdRunner:  fakeCommandRunner,
			FileWriter: fakeFileWriter,
		}
	})

	It("should return an error if ByoHost is not found", func() {
		_, err := reconciler.Reconcile(ctx, controllerruntime.Request{
			NamespacedName: types.NamespacedName{
				Name:      "non-existent-host",
				Namespace: ns},
		})
		Expect(err).To(MatchError("byohosts.infrastructure.cluster.x-k8s.io \"non-existent-host\" not found"))
	})

	Context("When ByoHost exists", func() {
		BeforeEach(func() {
			byoHost = common.NewByoHost(hostName, ns)
			Expect(k8sClient.Create(ctx, byoHost)).NotTo(HaveOccurred(), "failed to create byohost")
			var err error
			patchHelper, err = patch.NewHelper(byoHost, k8sClient)
			Expect(err).ShouldNot(HaveOccurred())

			byoHostLookupKey = types.NamespacedName{Name: byoHost.Name, Namespace: ns}
		})

		It("should set the Reason to ClusterOrResourcePausedReason when the ByoHost is paused", func() {
			annotations.AddAnnotations(byoHost, map[string]string{
				clusterv1.PausedAnnotation: "paused",
			})
			err := patchHelper.Patch(ctx, byoHost, patch.WithStatusObservedGeneration{})
			Expect(err).ToNot(HaveOccurred())

			result, reconcilerErr := reconciler.Reconcile(ctx, controllerruntime.Request{
				NamespacedName: byoHostLookupKey,
			})

			Expect(result).To(Equal(controllerruntime.Result{}))
			Expect(reconcilerErr).ToNot(HaveOccurred())

			updatedByoHost := &infrastructurev1alpha4.ByoHost{}
			err = k8sClient.Get(ctx, byoHostLookupKey, updatedByoHost)
			Expect(err).ToNot(HaveOccurred())
			bootstrapSucceededCondition := conditions.Get(updatedByoHost, infrastructurev1alpha4.K8sNodeBootstrapSucceeded)

			Expect(*bootstrapSucceededCondition).To(conditions.MatchCondition(clusterv1.Condition{
				Type:     infrastructurev1alpha4.K8sNodeBootstrapSucceeded,
				Status:   corev1.ConditionFalse,
				Reason:   infrastructurev1alpha4.ClusterOrResourcePausedReason,
				Severity: clusterv1.ConditionSeverityInfo,
			}))
		})

		It("should set the Reason to WaitingForMachineRefReason if MachineRef isn't found", func() {
			result, reconcilerErr := reconciler.Reconcile(ctx, controllerruntime.Request{
				NamespacedName: byoHostLookupKey,
			})

			Expect(result).To(Equal(controllerruntime.Result{}))
			Expect(reconcilerErr).ToNot(HaveOccurred())

			updatedByoHost := &infrastructurev1alpha4.ByoHost{}
			err := k8sClient.Get(ctx, byoHostLookupKey, updatedByoHost)
			Expect(err).ToNot(HaveOccurred())

			k8sNodeBootstrapSucceeded := conditions.Get(updatedByoHost, infrastructurev1alpha4.K8sNodeBootstrapSucceeded)
			Expect(*k8sNodeBootstrapSucceeded).To(conditions.MatchCondition(clusterv1.Condition{
				Type:     infrastructurev1alpha4.K8sNodeBootstrapSucceeded,
				Status:   corev1.ConditionFalse,
				Reason:   infrastructurev1alpha4.WaitingForMachineRefReason,
				Severity: clusterv1.ConditionSeverityInfo,
			}))
		})

		Context("When MachineRef is set", func() {
			BeforeEach(func() {
				byoMachine = common.NewByoMachine("test-byomachine", ns, "", nil)
				Expect(k8sClient.Create(ctx, byoMachine)).NotTo(HaveOccurred(), "failed to create byomachine")
				byoHost.Status.MachineRef = &corev1.ObjectReference{
					Kind:       "ByoMachine",
					Namespace:  byoMachine.Namespace,
					Name:       byoMachine.Name,
					UID:        byoMachine.UID,
					APIVersion: byoHost.APIVersion,
				}
				Expect(patchHelper.Patch(ctx, byoHost, patch.WithStatusObservedGeneration{})).NotTo(HaveOccurred())
			})

			It("should set the Reason to BootstrapDataSecretUnavailableReason", func() {
				result, reconcilerErr := reconciler.Reconcile(ctx, controllerruntime.Request{
					NamespacedName: byoHostLookupKey,
				})
				Expect(result).To(Equal(controllerruntime.Result{}))
				Expect(reconcilerErr).ToNot(HaveOccurred())

				updatedByoHost := &infrastructurev1alpha4.ByoHost{}
				err := k8sClient.Get(ctx, byoHostLookupKey, updatedByoHost)
				Expect(err).ToNot(HaveOccurred())

				byoHostRegistrationSucceeded := conditions.Get(updatedByoHost, infrastructurev1alpha4.K8sNodeBootstrapSucceeded)
				Expect(*byoHostRegistrationSucceeded).To(conditions.MatchCondition(clusterv1.Condition{
					Type:     infrastructurev1alpha4.K8sNodeBootstrapSucceeded,
					Status:   corev1.ConditionFalse,
					Reason:   infrastructurev1alpha4.BootstrapDataSecretUnavailableReason,
					Severity: clusterv1.ConditionSeverityInfo,
				}))
			})

<<<<<<< HEAD
			Expect(result).To(Equal(controllerruntime.Result{}))
			Expect(reconcilerErr).To(HaveOccurred())

			updatedByoHost := &infrastructurev1alpha4.ByoHost{}
			err = k8sClient.Get(ctx, byoHostLookupKey, updatedByoHost)
			Expect(err).ToNot(HaveOccurred())

			k8sNodeBootstrapSucceeded := conditions.Get(updatedByoHost, infrastructurev1alpha4.K8sNodeBootstrapSucceeded)
			Expect(*k8sNodeBootstrapSucceeded).To(conditions.MatchCondition(clusterv1.Condition{
				Type:     infrastructurev1alpha4.K8sNodeBootstrapSucceeded,
				Status:   corev1.ConditionFalse,
				Reason:   infrastructurev1alpha4.CloudInitExecutionFailedReason,
				Severity: clusterv1.ConditionSeverityError,
			}))

			Expect(k8sClient.Delete(ctx, secret)).NotTo(HaveOccurred())
			Expect(k8sClient.Delete(ctx, byoMachine)).NotTo(HaveOccurred())
		})

		It("should set the Reason to K8sNodeAbsentReason", func() {

			byoMachine := common.NewByoMachine("test-byomachine", ns, "", nil)
			Expect(k8sClient.Create(ctx, byoMachine)).NotTo(HaveOccurred(), "failed to create byomachine")

			patchHelper, err = patch.NewHelper(byoHost, k8sClient)
			Expect(err).ShouldNot(HaveOccurred())
			byoHost.Status.MachineRef = &corev1.ObjectReference{
				Kind:       "ByoMachine",
				Namespace:  byoMachine.Namespace,
				Name:       byoMachine.Name,
				UID:        byoMachine.UID,
				APIVersion: byoHost.APIVersion,
			}
			byoHost.Labels = map[string]string{clusterv1.ClusterLabelName: "test-cluster"}
			if byoHost.Annotations == nil {
				byoHost.Annotations = map[string]string{}
			}
			byoHost.Annotations[hostCleanupAnnotation] = ""
			Expect(patchHelper.Patch(ctx, byoHost, patch.WithStatusObservedGeneration{})).NotTo(HaveOccurred())

			result, reconcilerErr := reconciler.Reconcile(ctx, controllerruntime.Request{
				NamespacedName: byoHostLookupKey,
			})

			Expect(result).To(Equal(controllerruntime.Result{}))
			Expect(reconcilerErr).ToNot(HaveOccurred())

			updatedByoHost := &infrastructurev1alpha4.ByoHost{}
			err = k8sClient.Get(ctx, byoHostLookupKey, updatedByoHost)
			Expect(err).ToNot(HaveOccurred())
			Expect(updatedByoHost.Labels).NotTo(HaveKey(clusterv1.ClusterLabelName))
			Expect(updatedByoHost.Status.MachineRef).To(BeNil())
			Expect(updatedByoHost.Annotations).NotTo(HaveKey(hostCleanupAnnotation))
			k8sNodeBootstrapSucceeded := conditions.Get(updatedByoHost, infrastructurev1alpha4.K8sNodeBootstrapSucceeded)
			Expect(*k8sNodeBootstrapSucceeded).To(conditions.MatchCondition(clusterv1.Condition{
				Type:     infrastructurev1alpha4.K8sNodeBootstrapSucceeded,
				Status:   corev1.ConditionFalse,
				Reason:   infrastructurev1alpha4.K8sNodeAbsentReason,
				Severity: clusterv1.ConditionSeverityInfo,
			}))

		})

		AfterEach(func() {
			Expect(k8sClient.Delete(ctx, byoHost)).NotTo(HaveOccurred())
		})

	})

	Context("when agent executes the bootstrap secret", func() {
		var (
			byoMachine *infrastructurev1alpha4.ByoMachine
			secret     *corev1.Secret
		)

		BeforeEach(func() {
			byoMachine = common.NewByoMachine("test-byomachine", ns, "", nil)
			Expect(k8sClient.Create(ctx, byoMachine)).NotTo(HaveOccurred(), "failed to create byomachine")

			By("creating the bootstrap secret")
			secretData := `runCmd:
=======
			It("return an error if we fail to load the bootstrap secret", func() {
				byoHost.Spec.BootstrapSecret = &corev1.ObjectReference{
					Kind:      "Secret",
					Namespace: "non-existent",
					Name:      "non-existent",
				}
				Expect(patchHelper.Patch(ctx, byoHost, patch.WithStatusObservedGeneration{})).NotTo(HaveOccurred())

				result, reconcilerErr := reconciler.Reconcile(ctx, controllerruntime.Request{
					NamespacedName: byoHostLookupKey,
				})
				Expect(result).To(Equal(controllerruntime.Result{}))
				Expect(reconcilerErr).To(MatchError("secrets \"non-existent\" not found"))
			})

			Context("When bootstrap secret is ready", func() {
				BeforeEach(func() {
					secretData := `write_files:
- path: fake/path
  content: blah
runCmd:
>>>>>>> 952953d5
- echo 'some run command'`
					bootstrapSecret = common.NewSecret("test-secret", secretData, ns)
					Expect(k8sClient.Create(ctx, bootstrapSecret)).NotTo(HaveOccurred())

					byoHost.Spec.BootstrapSecret = &corev1.ObjectReference{
						Kind:      "Secret",
						Namespace: bootstrapSecret.Namespace,
						Name:      bootstrapSecret.Name,
					}

					Expect(patchHelper.Patch(ctx, byoHost, patch.WithStatusObservedGeneration{})).NotTo(HaveOccurred())
				})

				It("should set the Reason to CloudInitExecutionFailedReason if the boostrap execution fails", func() {
					fakeCommandRunner.RunCmdReturns(errors.New("I failed"))

					result, reconcilerErr := reconciler.Reconcile(ctx, controllerruntime.Request{
						NamespacedName: byoHostLookupKey,
					})

					Expect(result).To(Equal(controllerruntime.Result{}))
					Expect(reconcilerErr).To(HaveOccurred())

					updatedByoHost := &infrastructurev1alpha4.ByoHost{}
					err := k8sClient.Get(ctx, byoHostLookupKey, updatedByoHost)
					Expect(err).ToNot(HaveOccurred())

					k8sNodeBootstrapSucceeded := conditions.Get(updatedByoHost, infrastructurev1alpha4.K8sNodeBootstrapSucceeded)
					Expect(*k8sNodeBootstrapSucceeded).To(conditions.MatchCondition(clusterv1.Condition{
						Type:     infrastructurev1alpha4.K8sNodeBootstrapSucceeded,
						Status:   corev1.ConditionFalse,
						Reason:   infrastructurev1alpha4.CloudInitExecutionFailedReason,
						Severity: clusterv1.ConditionSeverityError,
					}))
				})

				It("should set K8sNodeBootstrapSucceeded to True if the boostrap execution succeeds", func() {
					result, reconcilerErr := reconciler.Reconcile(ctx, controllerruntime.Request{
						NamespacedName: byoHostLookupKey,
					})
					Expect(result).To(Equal(controllerruntime.Result{}))
					Expect(reconcilerErr).ToNot(HaveOccurred())

					Expect(fakeCommandRunner.RunCmdCallCount()).To(Equal(1))
					Expect(fakeFileWriter.WriteToFileCallCount()).To(Equal(1))

					updatedByoHost := &infrastructurev1alpha4.ByoHost{}
					err := k8sClient.Get(ctx, byoHostLookupKey, updatedByoHost)
					Expect(err).ToNot(HaveOccurred())

					k8sNodeBootstrapSucceeded := conditions.Get(updatedByoHost, infrastructurev1alpha4.K8sNodeBootstrapSucceeded)
					Expect(*k8sNodeBootstrapSucceeded).To(conditions.MatchCondition(clusterv1.Condition{
						Type:   infrastructurev1alpha4.K8sNodeBootstrapSucceeded,
						Status: corev1.ConditionTrue,
					}))
				})

				It("should execute bootstrap secret only once ", func() {
					_, reconcilerErr := reconciler.Reconcile(ctx, controllerruntime.Request{
						NamespacedName: byoHostLookupKey,
					})
					Expect(reconcilerErr).ToNot(HaveOccurred())

					_, reconcilerErr = reconciler.Reconcile(ctx, controllerruntime.Request{
						NamespacedName: byoHostLookupKey,
					})
					Expect(reconcilerErr).ToNot(HaveOccurred())

					Expect(fakeCommandRunner.RunCmdCallCount()).To(Equal(1))
					Expect(fakeFileWriter.WriteToFileCallCount()).To(Equal(1))
				})

				AfterEach(func() {
					Expect(k8sClient.Delete(ctx, bootstrapSecret)).NotTo(HaveOccurred())
				})
			})

			AfterEach(func() {
				Expect(k8sClient.Delete(ctx, byoMachine)).NotTo(HaveOccurred())
			})
		})

		Context("When the ByoHost is marked for cleanup", func() {
			BeforeEach(func() {
				byoHost.Annotations = map[string]string{hostCleanupAnnotation: ""}
				conditions.MarkTrue(byoHost, infrastructurev1alpha4.K8sNodeBootstrapSucceeded)
				Expect(patchHelper.Patch(ctx, byoHost, patch.WithStatusObservedGeneration{})).NotTo(HaveOccurred())
			})

			It("should reset the node and set the Reason to K8sNodeAbsentReason", func() {
				result, reconcilerErr := reconciler.Reconcile(ctx, controllerruntime.Request{
					NamespacedName: byoHostLookupKey,
				})
				Expect(result).To(Equal(controllerruntime.Result{}))
				Expect(reconcilerErr).ToNot(HaveOccurred())

				Expect(fakeCommandRunner.RunCmdCallCount()).To(Equal(1))
				Expect(fakeCommandRunner.RunCmdArgsForCall(0)).To(Equal(KubeadmResetCommand))

				updatedByoHost := &infrastructurev1alpha4.ByoHost{}
				err := k8sClient.Get(ctx, byoHostLookupKey, updatedByoHost)
				Expect(err).ToNot(HaveOccurred())

				k8sNodeBootstrapSucceeded := conditions.Get(updatedByoHost, infrastructurev1alpha4.K8sNodeBootstrapSucceeded)
				Expect(*k8sNodeBootstrapSucceeded).To(conditions.MatchCondition(clusterv1.Condition{
					Type:     infrastructurev1alpha4.K8sNodeBootstrapSucceeded,
					Status:   corev1.ConditionFalse,
					Reason:   infrastructurev1alpha4.K8sNodeAbsentReason,
					Severity: clusterv1.ConditionSeverityInfo,
				}))
			})

			It("should return error if host cleanup failed", func() {
				fakeCommandRunner.RunCmdReturns(errors.New("failed to cleanup host"))

				result, reconcilerErr := reconciler.Reconcile(ctx, controllerruntime.Request{
					NamespacedName: byoHostLookupKey,
				})
				Expect(result).To(Equal(controllerruntime.Result{}))
				Expect(reconcilerErr.Error()).To(Equal("failed to exec kubeadm reset: failed to cleanup host"))

				updatedByoHost := &infrastructurev1alpha4.ByoHost{}
				err := k8sClient.Get(ctx, byoHostLookupKey, updatedByoHost)
				Expect(err).ToNot(HaveOccurred())

				k8sNodeBootstrapSucceeded := conditions.Get(updatedByoHost, infrastructurev1alpha4.K8sNodeBootstrapSucceeded)
				Expect(*k8sNodeBootstrapSucceeded).To(conditions.MatchCondition(clusterv1.Condition{
					Type:   infrastructurev1alpha4.K8sNodeBootstrapSucceeded,
					Status: corev1.ConditionTrue,
				}))
			})
		})

		AfterEach(func() {
			Expect(k8sClient.Delete(ctx, byoHost)).NotTo(HaveOccurred())
		})
	})
})<|MERGE_RESOLUTION|>--- conflicted
+++ resolved
@@ -143,89 +143,6 @@
 				}))
 			})
 
-<<<<<<< HEAD
-			Expect(result).To(Equal(controllerruntime.Result{}))
-			Expect(reconcilerErr).To(HaveOccurred())
-
-			updatedByoHost := &infrastructurev1alpha4.ByoHost{}
-			err = k8sClient.Get(ctx, byoHostLookupKey, updatedByoHost)
-			Expect(err).ToNot(HaveOccurred())
-
-			k8sNodeBootstrapSucceeded := conditions.Get(updatedByoHost, infrastructurev1alpha4.K8sNodeBootstrapSucceeded)
-			Expect(*k8sNodeBootstrapSucceeded).To(conditions.MatchCondition(clusterv1.Condition{
-				Type:     infrastructurev1alpha4.K8sNodeBootstrapSucceeded,
-				Status:   corev1.ConditionFalse,
-				Reason:   infrastructurev1alpha4.CloudInitExecutionFailedReason,
-				Severity: clusterv1.ConditionSeverityError,
-			}))
-
-			Expect(k8sClient.Delete(ctx, secret)).NotTo(HaveOccurred())
-			Expect(k8sClient.Delete(ctx, byoMachine)).NotTo(HaveOccurred())
-		})
-
-		It("should set the Reason to K8sNodeAbsentReason", func() {
-
-			byoMachine := common.NewByoMachine("test-byomachine", ns, "", nil)
-			Expect(k8sClient.Create(ctx, byoMachine)).NotTo(HaveOccurred(), "failed to create byomachine")
-
-			patchHelper, err = patch.NewHelper(byoHost, k8sClient)
-			Expect(err).ShouldNot(HaveOccurred())
-			byoHost.Status.MachineRef = &corev1.ObjectReference{
-				Kind:       "ByoMachine",
-				Namespace:  byoMachine.Namespace,
-				Name:       byoMachine.Name,
-				UID:        byoMachine.UID,
-				APIVersion: byoHost.APIVersion,
-			}
-			byoHost.Labels = map[string]string{clusterv1.ClusterLabelName: "test-cluster"}
-			if byoHost.Annotations == nil {
-				byoHost.Annotations = map[string]string{}
-			}
-			byoHost.Annotations[hostCleanupAnnotation] = ""
-			Expect(patchHelper.Patch(ctx, byoHost, patch.WithStatusObservedGeneration{})).NotTo(HaveOccurred())
-
-			result, reconcilerErr := reconciler.Reconcile(ctx, controllerruntime.Request{
-				NamespacedName: byoHostLookupKey,
-			})
-
-			Expect(result).To(Equal(controllerruntime.Result{}))
-			Expect(reconcilerErr).ToNot(HaveOccurred())
-
-			updatedByoHost := &infrastructurev1alpha4.ByoHost{}
-			err = k8sClient.Get(ctx, byoHostLookupKey, updatedByoHost)
-			Expect(err).ToNot(HaveOccurred())
-			Expect(updatedByoHost.Labels).NotTo(HaveKey(clusterv1.ClusterLabelName))
-			Expect(updatedByoHost.Status.MachineRef).To(BeNil())
-			Expect(updatedByoHost.Annotations).NotTo(HaveKey(hostCleanupAnnotation))
-			k8sNodeBootstrapSucceeded := conditions.Get(updatedByoHost, infrastructurev1alpha4.K8sNodeBootstrapSucceeded)
-			Expect(*k8sNodeBootstrapSucceeded).To(conditions.MatchCondition(clusterv1.Condition{
-				Type:     infrastructurev1alpha4.K8sNodeBootstrapSucceeded,
-				Status:   corev1.ConditionFalse,
-				Reason:   infrastructurev1alpha4.K8sNodeAbsentReason,
-				Severity: clusterv1.ConditionSeverityInfo,
-			}))
-
-		})
-
-		AfterEach(func() {
-			Expect(k8sClient.Delete(ctx, byoHost)).NotTo(HaveOccurred())
-		})
-
-	})
-
-	Context("when agent executes the bootstrap secret", func() {
-		var (
-			byoMachine *infrastructurev1alpha4.ByoMachine
-			secret     *corev1.Secret
-		)
-
-		BeforeEach(func() {
-			byoMachine = common.NewByoMachine("test-byomachine", ns, "", nil)
-			Expect(k8sClient.Create(ctx, byoMachine)).NotTo(HaveOccurred(), "failed to create byomachine")
-
-			By("creating the bootstrap secret")
-			secretData := `runCmd:
-=======
 			It("return an error if we fail to load the bootstrap secret", func() {
 				byoHost.Spec.BootstrapSecret = &corev1.ObjectReference{
 					Kind:      "Secret",
@@ -247,7 +164,6 @@
 - path: fake/path
   content: blah
 runCmd:
->>>>>>> 952953d5
 - echo 'some run command'`
 					bootstrapSecret = common.NewSecret("test-secret", secretData, ns)
 					Expect(k8sClient.Create(ctx, bootstrapSecret)).NotTo(HaveOccurred())
@@ -332,6 +248,16 @@
 
 		Context("When the ByoHost is marked for cleanup", func() {
 			BeforeEach(func() {
+        byoMachine = common.NewByoMachine("test-byomachine", ns, "", nil)
+				Expect(k8sClient.Create(ctx, byoMachine)).NotTo(HaveOccurred(), "failed to create byomachine")
+				byoHost.Status.MachineRef = &corev1.ObjectReference{
+					Kind:       "ByoMachine",
+					Namespace:  byoMachine.Namespace,
+					Name:       byoMachine.Name,
+					UID:        byoMachine.UID,
+					APIVersion: byoHost.APIVersion,
+				}
+				byoHost.Labels = map[string]string{clusterv1.ClusterLabelName: "test-cluster"}
 				byoHost.Annotations = map[string]string{hostCleanupAnnotation: ""}
 				conditions.MarkTrue(byoHost, infrastructurev1alpha4.K8sNodeBootstrapSucceeded)
 				Expect(patchHelper.Patch(ctx, byoHost, patch.WithStatusObservedGeneration{})).NotTo(HaveOccurred())
@@ -351,6 +277,9 @@
 				err := k8sClient.Get(ctx, byoHostLookupKey, updatedByoHost)
 				Expect(err).ToNot(HaveOccurred())
 
+        Expect(updatedByoHost.Labels).NotTo(HaveKey(clusterv1.ClusterLabelName))
+				Expect(updatedByoHost.Status.MachineRef).To(BeNil())
+				Expect(updatedByoHost.Annotations).NotTo(HaveKey(hostCleanupAnnotation))
 				k8sNodeBootstrapSucceeded := conditions.Get(updatedByoHost, infrastructurev1alpha4.K8sNodeBootstrapSucceeded)
 				Expect(*k8sNodeBootstrapSucceeded).To(conditions.MatchCondition(clusterv1.Condition{
 					Type:     infrastructurev1alpha4.K8sNodeBootstrapSucceeded,
